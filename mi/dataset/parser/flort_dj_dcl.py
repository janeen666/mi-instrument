#!/usr/bin/env python

"""
@package mi.dataset.parser.flort_dj_dcl
@file marine-integrations/mi/dataset/parser/flort_dj_dcl.py
@author Steve Myerson
@brief Parser for the flort_dj_dcl dataset driver

This file contains code for the flort_dj_dcl parsers and code to produce
data particles.
For telemetered data, there is one parser which produces one type of data
particle.  For recovered data, there is one parser which produces one type
of data particle.  The input files and the content of the data particles are
the same for both recovered and telemetered.  Only the names of the output
particle streams are different.

The input file is ASCII and contains 2 types of records.
Records are separated by a newline.
All records start with a timestamp.
Metadata records: timestamp [text] more text newline.
Sensor Data records: timestamp sensor_data newline.
Only sensor data records produce particles if properly formed.
Mal-formed sensor data records and all metadata records produce no particles.

Release notes:

Initial Release

Change History:

Date         Ticket#    Engineer     Description
------------ ---------- -----------  --------------------------
5/28/17      #9809      janeenP      Added functionality for combined CTDBP
                                         with FLORT

"""

import ntplib
import re

from mi.core.log import get_logger
from mi.core.common import BaseEnum
from mi.core.exceptions import UnexpectedDataException
from mi.core.exceptions import RecoverableSampleException
from mi.core.instrument.dataset_data_particle import DataParticle

from mi.dataset.dataset_parser import SimpleParser

from mi.dataset.parser.common_regexes import \
    DATE_YYYY_MM_DD_REGEX, \
    ANY_CHARS_REGEX, \
    SPACE_REGEX, \
    UNSIGNED_INT_REGEX, \
    FLOAT_REGEX, \
    ONE_OR_MORE_WHITESPACE_REGEX, \
    END_OF_LINE_REGEX

from mi.dataset.parser.utilities import \
    dcl_controller_timestamp_to_ntp_time, \
    formatted_timestamp_utc_time




log = get_logger()

__author__ = 'Steve Myerson'
__license__ = 'Apache 2.0'

# Basic patterns
UINT = r'(\d*)'                     # unsigned integer as a group
TAB = '\t'
START_GROUP = '('
END_GROUP = ')'
COLON = ':'                         # simple colon
COMMA = ','                         # simple comma
HASH = '#'                          # hash symbol
ZERO_OR_MORE_WHITESPACE_REGEX = r'\s*'


# Timestamp at the start of each record: YYYY/MM/DD HH:MM:SS.mmm
# Metadata fields:  [text] more text
TIME = r'(\d{2}):(\d{2}):(\d{2})\.\d{3}'  # Time: HH:MM:SS.mmm
SENSOR_DATE = r'(\d{2}/\d{2}/\d{2})'      # Sensor Date: MM/DD/YY
SENSOR_TIME = r'(\d{2}:\d{2}:\d{2})'      # Sensor Time: HH:MM:SS

# CTDBP date_time DD MON YYYY HH:MM:SS
CTDBP_FLORT_DATE_TIME = r'(\d{2} \D{3} \d{4} \d{2}:\d{2}:\d{2})'

TIMESTAMP = START_GROUP + DATE_YYYY_MM_DD_REGEX + SPACE_REGEX
TIMESTAMP += TIME + END_GROUP
START_METADATA = r'\['
END_METADATA = r'\]'

# Metadata record:
#   Timestamp [Text]MoreText newline
METADATA_PATTERN = TIMESTAMP + SPACE_REGEX  # dcl controller timestamp
METADATA_PATTERN += START_METADATA          # Metadata record starts with '['
METADATA_PATTERN += ANY_CHARS_REGEX         # followed by text
METADATA_PATTERN += END_METADATA            # followed by ']'
METADATA_PATTERN += ANY_CHARS_REGEX         # followed by more text
METADATA_PATTERN += END_OF_LINE_REGEX   # metadata record ends with a newline
METADATA_MATCHER = re.compile(METADATA_PATTERN)

# FLORT Sensor data record:
#   Timestamp Date<tab>Time<tab>SensorData
#   where SensorData are tab-separated unsigned integer numbers
SENSOR_DATA_PATTERN = TIMESTAMP + SPACE_REGEX   # dcl controller timestamp
SENSOR_DATA_PATTERN += SENSOR_DATE + TAB        # sensor date
SENSOR_DATA_PATTERN += SENSOR_TIME + TAB        # sensor time
SENSOR_DATA_PATTERN += UINT + TAB               # measurement wavelength beta
SENSOR_DATA_PATTERN += UINT + TAB               # raw signal beta
SENSOR_DATA_PATTERN += UINT + TAB               # measurement wavelength chl
SENSOR_DATA_PATTERN += UINT + TAB               # raw signal chl
SENSOR_DATA_PATTERN += UINT + TAB               # measurement wavelength cdom
SENSOR_DATA_PATTERN += UINT + TAB               # raw signal cdom
SENSOR_DATA_PATTERN += UINT                     # raw internal temperature
SENSOR_DATA_PATTERN += END_OF_LINE_REGEX    # sensor data ends with a newline
SENSOR_DATA_MATCHER = re.compile(SENSOR_DATA_PATTERN)

# SENSOR_DATA_MATCHER produces the following groups.
# The following are indices into groups() produced by SENSOR_DATA_MATCHER.
# i.e, match.groups()[INDEX]
SENSOR_GROUP_TIMESTAMP = 0
SENSOR_GROUP_YEAR = 1
SENSOR_GROUP_MONTH = 2
SENSOR_GROUP_DAY = 3
SENSOR_GROUP_HOUR = 4
SENSOR_GROUP_MINUTE = 5
SENSOR_GROUP_SECOND = 6
SENSOR_GROUP_SENSOR_DATE = 7
SENSOR_GROUP_SENSOR_TIME = 8
SENSOR_GROUP_WAVELENGTH_BETA = 9
SENSOR_GROUP_RAW_SIGNAL_BETA = 10
SENSOR_GROUP_WAVELENGTH_CHL = 11
SENSOR_GROUP_RAW_SIGNAL_CHL = 12
SENSOR_GROUP_WAVELENGTH_CDOM = 13
SENSOR_GROUP_RAW_SIGNAL_CDOM = 14
SENSOR_GROUP_INTERNAL_TEMPERATURE = 15

# This table is used in the generation of the instrument data particle.
# Column 1 - particle parameter name
# Column 2 - group number (index into raw_data)
# Column 3 - data encoding function (conversion required - int, float, etc)
INSTRUMENT_PARTICLE_MAP = [
    ('dcl_controller_timestamp',    SENSOR_GROUP_TIMESTAMP,             str),
    ('date_string',                 SENSOR_GROUP_SENSOR_DATE,           str),
    ('time_string',                 SENSOR_GROUP_SENSOR_TIME,           str),
    ('measurement_wavelength_beta', SENSOR_GROUP_WAVELENGTH_BETA,       int),
    ('raw_signal_beta',             SENSOR_GROUP_RAW_SIGNAL_BETA,       int),
    ('measurement_wavelength_chl',  SENSOR_GROUP_WAVELENGTH_CHL,        int),
    ('raw_signal_chl',              SENSOR_GROUP_RAW_SIGNAL_CHL,        int),
    ('measurement_wavelength_cdom', SENSOR_GROUP_WAVELENGTH_CDOM,       int),
    ('raw_signal_cdom',             SENSOR_GROUP_RAW_SIGNAL_CDOM,       int),
    ('raw_internal_temp',           SENSOR_GROUP_INTERNAL_TEMPERATURE,  int)
]

# Combined CTDBP_FLORT Sensor data record:
#
# match a single line from a platform generated by a combined CTDBP_CDEF_DCL
# with a FLORT_D plugged into it and process the FLORT data only.
#
#   Timestamp <optional>LOGGER_ID <optional># SensorData Date Time
#   where SensorData are comma-separated floats and unsigned integer numbers
#         Date is DD MMM YYYY format
#         Time is HH:MM:SS format
LOGGER_ID = START_METADATA + ANY_CHARS_REGEX + END_METADATA
LOGGER_ID += COLON                          # [ id_string ]:

CTDBP_FLORT_PATTERN = TIMESTAMP             # dcl controller timestamp
CTDBP_FLORT_PATTERN += ONE_OR_MORE_WHITESPACE_REGEX
CTDBP_FLORT_PATTERN += '(?:' + HASH + '|' + LOGGER_ID + ')?'  # logger id or #
CTDBP_FLORT_PATTERN += ZERO_OR_MORE_WHITESPACE_REGEX
CTDBP_FLORT_PATTERN += FLOAT_REGEX + COMMA  # temp (omitted)
CTDBP_FLORT_PATTERN += ONE_OR_MORE_WHITESPACE_REGEX
CTDBP_FLORT_PATTERN += FLOAT_REGEX + COMMA  # pressure (omitted)
CTDBP_FLORT_PATTERN += ONE_OR_MORE_WHITESPACE_REGEX
CTDBP_FLORT_PATTERN += FLOAT_REGEX + COMMA  # conductivity (omitted)
CTDBP_FLORT_PATTERN += ONE_OR_MORE_WHITESPACE_REGEX
CTDBP_FLORT_PATTERN += UINT + COMMA         # raw backscatter
CTDBP_FLORT_PATTERN += ONE_OR_MORE_WHITESPACE_REGEX
CTDBP_FLORT_PATTERN += UINT + COMMA         # raw chlorophyl
CTDBP_FLORT_PATTERN += ONE_OR_MORE_WHITESPACE_REGEX
CTDBP_FLORT_PATTERN += UINT + COMMA         # raw cdom
CTDBP_FLORT_PATTERN += ONE_OR_MORE_WHITESPACE_REGEX
CTDBP_FLORT_PATTERN += CTDBP_FLORT_DATE_TIME  # sensor date_time
CTDBP_FLORT_PATTERN += ZERO_OR_MORE_WHITESPACE_REGEX
CTDBP_FLORT_PATTERN += END_OF_LINE_REGEX   # sensor data ends with a newline
CTDBP_FLORT_MATCHER = re.compile(CTDBP_FLORT_PATTERN)

# Combined CTDBP_FLORT_MATCHER produces the following groups.
# The following are indices into groups() produced by CTDBP_FLORT_MATCHER
# i.e, match.groups()[INDEX]
CTDBP_FLORT_GROUP_RAW_BACKSCATTER = 7
CTDBP_FLORT_GROUP_RAW_CHL = 8
CTDBP_FLORT_GROUP_RAW_CDOM = 9
CTDBP_FLORT_GROUP_DATE_TIME = 10

# This table is used in the generation of the combined FLORT instrument data
# particle from the combined CTDBP FLORT data.
# Column 1 - particle parameter name
# Column 2 - group number (index into raw_data)
# Column 3 - data encoding function (conversion required - int, float, etc)
CTDBP_FLORT_PARTICLE_MAP = [
    ('dcl_controller_timestamp',    SENSOR_GROUP_TIMESTAMP,             str),
    ('raw_signal_beta',             CTDBP_FLORT_GROUP_RAW_BACKSCATTER,  int),
    ('raw_signal_chl',              CTDBP_FLORT_GROUP_RAW_CHL,          int),
    ('raw_signal_cdom',             CTDBP_FLORT_GROUP_RAW_CDOM,         int),
    ('date_time_string',            CTDBP_FLORT_GROUP_DATE_TIME,        str)
]


class DataParticleType(BaseEnum):
    REC_INSTRUMENT_PARTICLE = 'flort_dj_dcl_instrument_recovered'
    TEL_INSTRUMENT_PARTICLE = 'flort_dj_dcl_instrument'


class FlortDjDclInstrumentDataParticle(DataParticle):
    """
    Class for generating the Flort_dj instrument particle.
    """

    def _build_parsed_values(self):
        """
        Build parsed values for Recovered and Telemetered Instrument
        Data Particle.
        @throws RecoverableSampleException If there is a problem with
        sample creation
        """
        # Generate a particle by calling encode_value for each entry
        # in the Particle Mapping table,
<<<<<<< HEAD
        # where each entry is a tuple containing the particle field name,
        # an index into the match groups (which is what has been stored
        # in raw_data), and a function to use for data conversion.
        #
        # Convert the DCL controller timestamp string to NTP time
        # (in seconds and microseconds).
        try:
            controller_time = self.raw_data[SENSOR_GROUP_TIMESTAMP]
            elapsed_seconds_useconds = dcl_controller_timestamp_to_ntp_time(
                controller_time)

            if self._data_particle_map == INSTRUMENT_PARTICLE_MAP:
                # For valid FLORT DJ DCL data
                # The particle timestamp is the DCL Controller timestamp
                dcl_controller_timestamp = controller_time
                self.set_internal_timestamp(elapsed_seconds_useconds)
                self.set_port_timestamp(elapsed_seconds_useconds)
                map_start = 0
            else:
                # _data_particle_map is CTDBP_FLORT_PARTICLE_MAP
                # set the temporal parameters for the combined CTDBP FLORT data
                # the DCL controller timestamp is used for the port_timestamp
                # the dcl_controller_timestamp is not set
                # format the date time string for the particle timestamp
                self.set_port_timestamp(elapsed_seconds_useconds)
                utc_time = formatted_timestamp_utc_time(
                    self.raw_data[CTDBP_FLORT_GROUP_DATE_TIME],
                    "%d %b %Y %H:%M:%S")
                ntp_time = ntplib.system_to_ntp_time(utc_time)
                self.set_internal_timestamp(ntp_time)
                map_start = 1

            #  encode the remaining groups into the particle based on
            #  which particle map was used to set up the data groupings
            return [self._encode_value(name, self.raw_data[group], function)
                    for name, group, function in
                    self._data_particle_map[map_start:]]

        except (ValueError, TypeError, IndexError) as ex:
            message = ("Error(%s) while decoding parameters in data: [%s]" %
                      (ex, self.raw_data))
            log.warn("Warning: %s", message)
            raise RecoverableSampleException(message)
=======
        # where each entry is a tuple containing the particle field name
        # an index into the match groups (which is what has been stored in raw_data),
        # and a function to use for data conversion.

        # The port timestamp is the DCL Controller timestamp.
        # Convert the DCL controller timestamp string to NTP time (in seconds and microseconds).
        header_timestamp = dcl_controller_timestamp_to_ntp_time(self.raw_data[SENSOR_GROUP_TIMESTAMP])
        self.set_port_timestamp(timestamp=header_timestamp)

        # The internal timestamp is the Instrument time.
        date_time_string = self.raw_data[SENSOR_GROUP_SENSOR_DATE] + " " + self.raw_data[SENSOR_GROUP_SENSOR_TIME]
        instrument_timestamp = timestamp_mmddyyhhmmss_to_ntp_time(date_time_string)
        self.set_internal_timestamp(timestamp=instrument_timestamp)

        return [self._encode_value(name, self.raw_data[group], function)
                for name, group, function in INSTRUMENT_PARTICLE_MAP]
>>>>>>> d75f8d39


class FlortDjDclRecoveredInstrumentDataParticle(
        FlortDjDclInstrumentDataParticle):
    """
    Class for generating Offset Data Particles from Recovered data.
    """
    _data_particle_type = DataParticleType.REC_INSTRUMENT_PARTICLE


class FlortDjDclTelemeteredInstrumentDataParticle(
        FlortDjDclInstrumentDataParticle):
    """
    Class for generating Offset Data Particles from Telemetered data.
    """
    _data_particle_type = DataParticleType.TEL_INSTRUMENT_PARTICLE


class FlortDjDclParser(SimpleParser):

    """
    Parser for Flort_dj_dcl data.
    In addition to the standard constructor parameters,
    this constructor takes an additional parameter particle_class.
    """

    def parse_file(self):
        """
        Parse through the file, pulling single lines and comparing to
        the established patterns, generating particles for data lines
        """
        for line in self._stream_handle:
            message = 'data line \n%s' % line
            log.debug(message)

            # First check for valid FLORT DJ DCL data
            # If this is a valid sensor data record,
            # use the extracted fields to generate a particle.
            sensor_match = SENSOR_DATA_MATCHER.match(line)
            self._particle_class._data_particle_map = INSTRUMENT_PARTICLE_MAP
            if sensor_match is None:
                log.debug('FLORT DJ match NOT found')
                # check for a match against the FLORT D data in a combined
                # CTDBP FLORT instrument record
                sensor_match = CTDBP_FLORT_MATCHER.match(line)
                self._particle_class._data_particle_map = \
                    CTDBP_FLORT_PARTICLE_MAP
                log.debug('check for CTDBP/FLORT match')

            if sensor_match is not None:
                # FLORT data matched against one of the patterns
                log.debug('record found')
                particle = self._extract_sample(self._particle_class,
                                                None,
                                                sensor_match.groups(),
                                                None)
                # increment state for this chunk even if we don't
                # get a particle
                self._record_buffer.append(particle)

            # It's not a sensor data record, see if it's a metadata record.
            else:
                log.debug('No data recs found, check for meta record')

                # If it's a valid metadata record, ignore it.
                # Otherwise generate warning for unknown data.

                meta_match = METADATA_MATCHER.match(line)
                if meta_match is None:
                    error_message = 'Unknown data found in chunk %s' % line
                    log.warn(error_message)
                    self._exception_callback(UnexpectedDataException
                                            (error_message))<|MERGE_RESOLUTION|>--- conflicted
+++ resolved
@@ -229,7 +229,6 @@
         """
         # Generate a particle by calling encode_value for each entry
         # in the Particle Mapping table,
-<<<<<<< HEAD
         # where each entry is a tuple containing the particle field name,
         # an index into the match groups (which is what has been stored
         # in raw_data), and a function to use for data conversion.
@@ -273,24 +272,6 @@
                       (ex, self.raw_data))
             log.warn("Warning: %s", message)
             raise RecoverableSampleException(message)
-=======
-        # where each entry is a tuple containing the particle field name
-        # an index into the match groups (which is what has been stored in raw_data),
-        # and a function to use for data conversion.
-
-        # The port timestamp is the DCL Controller timestamp.
-        # Convert the DCL controller timestamp string to NTP time (in seconds and microseconds).
-        header_timestamp = dcl_controller_timestamp_to_ntp_time(self.raw_data[SENSOR_GROUP_TIMESTAMP])
-        self.set_port_timestamp(timestamp=header_timestamp)
-
-        # The internal timestamp is the Instrument time.
-        date_time_string = self.raw_data[SENSOR_GROUP_SENSOR_DATE] + " " + self.raw_data[SENSOR_GROUP_SENSOR_TIME]
-        instrument_timestamp = timestamp_mmddyyhhmmss_to_ntp_time(date_time_string)
-        self.set_internal_timestamp(timestamp=instrument_timestamp)
-
-        return [self._encode_value(name, self.raw_data[group], function)
-                for name, group, function in INSTRUMENT_PARTICLE_MAP]
->>>>>>> d75f8d39
 
 
 class FlortDjDclRecoveredInstrumentDataParticle(
