#!/usr/bin/env python

"""
@package mi.dataset.parser.test.test_ctdmo_ghqr_sio
@file marine-integrations/mi/dataset/parser/test/test_ctdmo_ghqr_sio.py
@author Emily Hahn, Steve Myerson (recovered)
@brief Test code for a Ctdmo ghqr sio data parser
Recovered CO files:
  CTD02000.DAT
    1 CT block
    0 CO blocks
  CTD02001.DAT
    1 CT
    1 CO w/6 records, 5 valid IDs
  CTD02002.DAT
    1 CO w/4 records, 3 valid IDs
    1 CT
    1 CO w/6 records, 4 valid IDs
  CTD02004.DAT
    1 CT
    1 CO w/2 records, 0 valid IDs
    1 CO w/2 records, 1 valid ID
    1 CO w/5 records, 4 valid IDs
    1 CT
    1 CO w/10 records, 10 valid IDs
  CTD02100.DAT
    1 CT
    1 CO w/100 records, 100 valid IDs
    1 CO w/150 records, 150 valid IDs

Recovered CT files:
  SBE37-IM_20100000_2011_00_00.hex - 0 CT records
  SBE37-IM_20110101_2011_01_01.hex - 3 CT records
  SBE37-IM_20120314_2012_03_14.hex - 9 CT records
  SBE37-IM_20130704_2013_07_04.hex - 18 CT records
  SBE37-IM_20141231_2014_12_31.hex - 99 CT records
"""

import os
from nose.plugins.attrib import attr

from mi.core.log import get_logger
log = get_logger()

from mi.dataset.test.test_parser import ParserUnitTestCase
from mi.dataset.driver.ctdmo_ghqr.sio.resource import RESOURCE_PATH
from mi.dataset.parser.ctdmo_ghqr_sio import \
    CtdmoGhqrSioRecoveredCoAndCtParser, \
    CtdmoGhqrRecoveredCtParser, \
    CtdmoGhqrSioTelemeteredParser, \
<<<<<<< HEAD
    INDUCTIVE_ID_KEY, \
    DataParticleType
=======
    INDUCTIVE_ID_KEY, CtdmoGhqrRecoveredHostInstrumentDataParticle, DataParticleType
>>>>>>> f638b70d

from mi.dataset.dataset_parser import DataSetDriverConfigKeys
from mi.core.exceptions import DatasetParserException, UnexpectedDataException


@attr('UNIT', group='mi')
class CtdmoGhqrSioParserUnitTestCase(ParserUnitTestCase):


    def setUp(self):
        ParserUnitTestCase.setUp(self)
        self.config = {
            DataSetDriverConfigKeys.PARTICLE_MODULE: 'mi.dataset.parser.ctdmo_ghqr_sio',
            DataSetDriverConfigKeys.PARTICLE_CLASS: [
                'CtdmoGhqrSioTelemeteredInstrumentDataParticle',
                'CtdmoGhqrSioTelemeteredOffsetDataParticle'
            ]
        }

        self.config_rec_co = {
            DataSetDriverConfigKeys.PARTICLE_MODULE: 'mi.dataset.parser.ctdmo_ghqr_sio',
            DataSetDriverConfigKeys.PARTICLE_CLASS: 'CtdmoGhqrSioRecoveredOffsetDataParticle',
        }

        self.config_rec_ct = {
            DataSetDriverConfigKeys.PARTICLE_MODULE: 'mi.dataset.parser.ctdmo_ghqr_sio',
            DataSetDriverConfigKeys.PARTICLE_CLASS: 'CtdmoGhqrRecoveredInstrumentDataParticle',
            INDUCTIVE_ID_KEY: 55
        }

    def test_simple(self):
        """
        Read test data from the file and assert that the results are those we expected.
        """
        with open(os.path.join(RESOURCE_PATH, 'node59p1_2.ctdmo.dat'), 'rb') as stream_handle:
            parser = CtdmoGhqrSioTelemeteredParser(self.config, stream_handle, self.exception_callback)

            particles = parser.get_records(12)
            self.assertEqual(len(particles), 12)
            self.assert_particles(particles, 'node59p1_2.ctdmo.yml', RESOURCE_PATH)

        self.assertEqual(self.exception_callback_value, [])

    def test_get_many(self):
        """
        Read test data from the file and pull out multiple data particles at one time.
        Assert that the results are those we expected.
        """
        with open(os.path.join(RESOURCE_PATH, 'node59p1_1.ctdmo.dat'), 'rb') as stream_handle:
            parser = CtdmoGhqrSioTelemeteredParser(self.config, stream_handle, self.exception_callback)

            particles = parser.get_records(10)
            particles2 = parser.get_records(10)
            self.assertEquals(len(particles2), 10)
            particles.extend(particles2)
            particles3 = parser.get_records(10)
            # 24 records total, should only have 4 remaining at this point
            self.assertEquals(len(particles3), 4)
            particles.extend(particles3)

            self.assert_particles(particles, 'node59p1_1.ctdmo.yml', RESOURCE_PATH)

        self.assertEqual(self.exception_callback_value, [])

    def test_co_and_ct(self):
        """
        Test with both co and ct particle types verified
        """
        with open(os.path.join(RESOURCE_PATH, 'node59p1_3.ctdmo.dat'), 'rb') as stream_handle:
            parser = CtdmoGhqrSioTelemeteredParser(self.config, stream_handle, self.exception_callback)

            particles = parser.get_records(24)
            self.assertEqual(len(particles), 24) 
            self.assert_particles(particles, 'node59p1_3.ctdmo.yml', RESOURCE_PATH)

        self.assertEqual(self.exception_callback_value, [])

    def test_long_stream(self):
        """
        Test a long file and confirm the number of particles is correct
        """
        with open(os.path.join(RESOURCE_PATH, 'node59p1_0.ctdmo.dat'), 'rb') as stream_handle:
            parser = CtdmoGhqrSioTelemeteredParser(self.config, stream_handle, self.exception_callback)

            # require more records than are available in the file
            result = parser.get_records(2000)
            # confirm we only get the number in the file (10 CO * 12/block = 120, 129 CT blocks * 12/block = 1548)
            self.assertEqual(len(result), 1668)

        self.assertEqual(self.exception_callback_value, [])

    def test_unexpected_id(self):
        """
        Read test data from the file including an sio block with an unexpected id.
        Assert that the results are those we expected and an exception occurs.
        """
        with open(os.path.join(RESOURCE_PATH, 'node59p1_1.extra.ctdmo.dat'), 'rb') as stream_handle:
            parser = CtdmoGhqrSioTelemeteredParser(self.config, stream_handle, self.exception_callback)

            particles = parser.get_records(24)
            self.assertEqual(len(particles), 24)
            self.assert_particles(particles, 'node59p1_1.ctdmo.yml', RESOURCE_PATH)

            self.assertEqual(len(self.exception_callback_value), 1)
            self.assert_(isinstance(self.exception_callback_value[0], UnexpectedDataException))

    def test_unexpected_data(self):
        """
        Read test data from the file including unexpected data.
        Assert that the results are those we expected and an exception occurs.
        """
        with open(os.path.join(RESOURCE_PATH, 'node59p1_1.bad.ctdmo.dat'), 'rb') as stream_handle:
            parser = CtdmoGhqrSioTelemeteredParser(self.config, stream_handle, self.exception_callback)

            particles = parser.get_records(24)
            self.assertEqual(len(particles), 24)
            self.assert_particles(particles, 'node59p1_1.ctdmo.yml', RESOURCE_PATH)

            self.assertEqual(len(self.exception_callback_value), 1)
            self.assert_(isinstance(self.exception_callback_value[0], UnexpectedDataException))

    def test_rec_co_and_ct_big_giant_input(self):
        """
        Read a large file and verify that all expected particles can be read.
        Verification is not done at this time, but will be done during
        integration and qualification testing.
        File used for this test has 250 total CO particles.
        """
        with open(os.path.join(RESOURCE_PATH, 'CTD02100.DAT'), 'rb') as in_file:
            parser = CtdmoGhqrSioRecoveredCoAndCtParser(self.config_rec_co, in_file, self.exception_callback)

<<<<<<< HEAD
            number_expected_co_results = 250
            number_expected_ct_results = 1
            particle_co = []
            particle_ct = []
=======
            number_expected_CO_results = 250
            number_expected_CT_results = 1
            particle_CO=[]
            particle_CT = []
>>>>>>> f638b70d

            # In a single read, get all particles in this file.
            result = parser.get_records(500)

            for particle in result:
<<<<<<< HEAD
                if particle._data_particle_type == DataParticleType.REC_CO_PARTICLE:
                    particle_co.append(particle)
                if particle._data_particle_type == DataParticleType.REC_CT_HOST_PARTICLE:
                    particle_ct.append(particle)

            self.assertEqual(len(particle_co), number_expected_co_results)
            self.assertEqual(len(particle_ct), number_expected_ct_results)
            self.assert_particles(particle_co, 'CTD02100.yml', RESOURCE_PATH)
            self.assert_particles(particle_ct, 'CTD02100_CT.yml', RESOURCE_PATH)
=======
                if (particle._data_particle_type == DataParticleType.REC_CO_PARTICLE):
                    particle_CO.append(particle)

                if (particle._data_particle_type == DataParticleType.REC_CT_HOST_PARTICLE):
                    particle_CT.append(particle)

            self.assertEqual(len(particle_CO), number_expected_CO_results)

            self.assertEqual(len(particle_CT), number_expected_CT_results)

            self.assert_particles(particle_CO, 'CTD02100.yml', RESOURCE_PATH)

            self.assert_particles(particle_CT, 'CTD02100_CT.yml', RESOURCE_PATH)

>>>>>>> f638b70d
            self.assertEqual(self.exception_callback_value, [])

    def test_rec_co_get_many(self):
        """
        Read Recovered CO data and pull out multiple data particles in two blocks.
        Verify that the results are those we expected.
        File used for this test has 2 CO SIO blocks.
        """
        with open(os.path.join(RESOURCE_PATH, 'CTD02002.DAT'), 'rb') as in_file:
            parser = CtdmoGhqrSioRecoveredCoAndCtParser(self.config_rec_co, in_file, self.exception_callback)
<<<<<<< HEAD

            particle_co = []
            particle2_co = []
            result = parser.get_records(99)

            for particle in result:
                if particle._data_particle_type == DataParticleType.REC_CO_PARTICLE:
                    particle_co.append(particle)
                    particle2_co.append(particle)

            particle_co.extend(particle2_co)
            self.assertEqual(len(particle2_co), 10)
            self.assert_particles(particle2_co, 'CTD02002.yml', RESOURCE_PATH)
            self.assertEqual(self.exception_callback_value, [])

=======

            particle_CO=[]
            particle2_CO=[]

            result = parser.get_records(99)

            for particle in result:
                if (particle._data_particle_type == DataParticleType.REC_CO_PARTICLE):
                    particle_CO.append(particle)
                    particle2_CO.append(particle)

            particle_CO.extend(particle2_CO)

            self.assertEqual(len(particle2_CO), 10)

            self.assert_particles(particle2_CO, 'CTD02002.yml', RESOURCE_PATH)

            self.assertEqual(self.exception_callback_value, [])

>>>>>>> f638b70d
    def test_rec_co_and_ct_long_stream(self):
        """
        Read test data and pull out all particles from a file at once.
        File used for this test has 3 CO SIO blocks and a total of 19 CO records
        and 1 CT block and total of CT 2 records.
        """
        with open(os.path.join(RESOURCE_PATH, 'CTD02004.DAT'), 'rb') as in_file:
            parser = CtdmoGhqrSioRecoveredCoAndCtParser(self.config_rec_co, in_file, self.exception_callback)

<<<<<<< HEAD
            number_expected_co_results = 19
            number_expected_ct_results = 2
            particle_co = []
            particle_ct = []
=======
            number_expected_CO_results = 19
            number_expected_CT_results = 2
            particle_CO=[]
            particle_CT =[]
>>>>>>> f638b70d

            # In a single read, get all particles in this file.
            result = parser.get_records(99)

            for particle in result:
<<<<<<< HEAD
                if particle._data_particle_type == DataParticleType.REC_CO_PARTICLE:
                    particle_co.append(particle)
                if particle._data_particle_type == DataParticleType.REC_CT_HOST_PARTICLE:
                    particle_ct.append(particle)

            self.assertEqual(len(particle_co), number_expected_co_results)
            self.assertEqual(len(particle_ct), number_expected_ct_results)

            # there should be no more particles in the file, ensure no more are returned
            particles2 = parser.get_records(99)

            self.assertEqual(len(particles2), 0)
            self.assert_particles(particle_co, 'CTD02004.yml', RESOURCE_PATH)
            self.assert_particles(particle_ct, 'CTD02004_CT.yml', RESOURCE_PATH)
=======
                if (particle._data_particle_type == DataParticleType.REC_CO_PARTICLE):
                    particle_CO.append(particle)

                if (particle._data_particle_type == DataParticleType.REC_CT_HOST_PARTICLE):
                    particle_CT.append(particle)

            self.assertEqual(len(particle_CO), number_expected_CO_results)

            self.assertEqual(len(particle_CT), number_expected_CT_results)

            # there should be no more particles in the file, ensure no more are returned
            particles2 = parser.get_records(99)
            self.assertEqual(len(particles2), 0)

            self.assert_particles(particle_CO, 'CTD02004.yml', RESOURCE_PATH)

            self.assert_particles(particle_CT, 'CTD02004_CT.yml', RESOURCE_PATH)

>>>>>>> f638b70d
            self.assertEqual(self.exception_callback_value, [])

    def test_rec_co_no_records(self):
        """
        Read a Recovered CO data file that has no CO records.
        Verify that no particles are generated.
        """
        with open (os.path.join(RESOURCE_PATH, 'CTD02000.DAT'), 'rb') as in_file:
            parser = CtdmoGhqrSioRecoveredCoAndCtParser(self.config_rec_co, in_file, self.exception_callback)

<<<<<<< HEAD
            # Try to get particles and verify we didn't get any CO records.
            result = parser.get_records(99)

            for particle in result:
                self.assertNotEqual(particle._data_particle_type, DataParticleType.REC_CO_PARTICLE)

            self.assertEqual(self.exception_callback_value, [])

=======
            # Not expecting any particles.
            expected_results = []

            # Try to get particles and verify we didn't get any CO records.
            result = parser.get_records(99)

            for particle in result:
                self.assertNotEqual(particle._data_particle_type, DataParticleType.REC_CO_PARTICLE)

            self.assertEqual(self.exception_callback_value, [])

>>>>>>> f638b70d
    def test_rec_co_and_ct_simple(self):
        """
        Read Recovered CO and CT data from the file and pull out data particles
        one at a time. Verify that the results are those we expected.
        """
        with open(os.path.join(RESOURCE_PATH, 'CTD02001.DAT'), 'rb') as in_file:

            parser = CtdmoGhqrSioRecoveredCoAndCtParser(self.config_rec_co, in_file, self.exception_callback)

<<<<<<< HEAD
            number_expected_co_results = 6
            number_expected_ct_results = 1
            particle_co = []
            particle_ct = []
=======
            number_expected_CO_results = 6
            number_expected_CT_results = 1
            particle_CO = []
            particle_CT = []
>>>>>>> f638b70d

            # In a single read, get all particles in this file.
            result = parser.get_records(99)

            for particle in result:
<<<<<<< HEAD
                if particle._data_particle_type == DataParticleType.REC_CO_PARTICLE:
                    particle_co.append(particle)
                if particle._data_particle_type == DataParticleType.REC_CT_HOST_PARTICLE:
                    particle_ct.append(particle)

            self.assertEqual(len(particle_co), number_expected_co_results)
            self.assertEqual(len(particle_ct), number_expected_ct_results)
            self.assert_particles(particle_co, 'CTD02001.yml', RESOURCE_PATH)
            self.assert_particles(particle_ct, 'CTD02001_CT.yml', RESOURCE_PATH)
            self.assertEqual(self.exception_callback_value, [])

=======
                if (particle._data_particle_type == DataParticleType.REC_CO_PARTICLE):
                    particle_CO.append(particle)

                if (particle._data_particle_type == DataParticleType.REC_CT_HOST_PARTICLE):
                    particle_CT.append(particle)

            self.assertEqual(len(particle_CO), number_expected_CO_results)

            self.assertEqual(len(particle_CT), number_expected_CT_results)

            self.assert_particles(particle_CO, 'CTD02001.yml', RESOURCE_PATH)

            self.assert_particles(particle_CT, 'CTD02001_CT.yml', RESOURCE_PATH)

            self.assertEqual(self.exception_callback_value, [])

>>>>>>> f638b70d
    def test_co_and_ct_real(self):
        """
        Test with a real rather than generated CO and CT file
        """
        with open(os.path.join(RESOURCE_PATH, 'CTD15906.DAT'), 'rb') as in_file:

            parser = CtdmoGhqrSioRecoveredCoAndCtParser(
                self.config_rec_co, in_file, self.exception_callback)

            result = parser.get_records(24*9+50)
<<<<<<< HEAD
            particles_co = []
            particles_ct = []
=======

            particles_CO = []
            particles_CT = []

            for particle in result:
                if (particle._data_particle_type == DataParticleType.REC_CO_PARTICLE):
                    particles_CO.append(particle)

                if (particle._data_particle_type == DataParticleType.REC_CT_HOST_PARTICLE):
                    particles_CT.append(particle)

            self.assertEqual(len(particles_CO), 12)
            self.assertEqual(len(particles_CT), 24*9)
>>>>>>> f638b70d

            for particle in result:
                if particle._data_particle_type == DataParticleType.REC_CO_PARTICLE:
                    particles_co.append(particle)
                if particle._data_particle_type == DataParticleType.REC_CT_HOST_PARTICLE:
                    particles_ct.append(particle)

            self.assertEqual(len(particles_co), 12)
            self.assertEqual(len(particles_ct), 24*9)
            self.assertEqual(self.exception_callback_value, [])

    def test_rec_ct_long_stream(self):
        """
        Read test data and pull out all particles from a file at once.
        """
        in_file = open(os.path.join(RESOURCE_PATH,
                                    'SBE37-IM_20141231_2014_12_31.hex'), 'r')
        parser = CtdmoGhqrRecoveredCtParser(self.config_rec_ct, in_file, self.exception_callback)

        total_records = 99
        particles = parser.get_records(total_records)
        self.assertEqual(len(particles), total_records)
        self.assert_particles(particles, 'SBE37-IM_20141231_2014_12_31.yml', RESOURCE_PATH)

        # confirm there are no more particles in this file
        particles2 = parser.get_records(5)
        self.assertEqual(len(particles2), 0)

        in_file.close()
        self.assertEqual(self.exception_callback_value, [])

    def test_rec_ct_missing_end(self):
        """
        Read a Recovered CT data file that has no end configuration record.
        Verify that no particles are generated.
        """
        in_file = open(os.path.join(RESOURCE_PATH,
                                    'SBE37-IM_20110101_missing_end.hex'), 'r')
        parser = CtdmoGhqrRecoveredCtParser(self.config_rec_ct, in_file, self.exception_callback)

        # Not expecting any particles.
        expected_results = []

        # Try to get one particle and verify we didn't get any.
        result = parser.get_records(1)
        self.assertEqual(result, expected_results)

        in_file.close()
        self.assertEqual(self.exception_callback_value, [])

    def test_rec_ct_missing_inductive_id_config(self):
        """
        Make sure that an exception is raised when building the
        Recovered CT parser if the inductive ID is missing in the config.
        """
        in_file = open(os.path.join(RESOURCE_PATH,
                                    'SBE37-IM_20110101_2011_01_01.hex'), 'r')

        bad_config = {
            DataSetDriverConfigKeys.PARTICLE_MODULE: 'mi.dataset.parser.ctdmo_ghqr_sio',
            DataSetDriverConfigKeys.PARTICLE_CLASS: 'CtdmoGhqrRecoveredInstrumentDataParticle',
        }

        with self.assertRaises(DatasetParserException):
            CtdmoGhqrRecoveredCtParser(bad_config, in_file, self.exception_callback)

    def test_rec_ct_missing_serial(self):
        """
        Read a Recovered CT data file that has no Serial record.
        Verify that no particles are generated.
        """
        in_file = open(os.path.join(RESOURCE_PATH,
                                    'SBE37-IM_20110101_missing_serial.hex'), 'r')
        parser = CtdmoGhqrRecoveredCtParser(self.config_rec_ct, in_file, self.exception_callback)

        # Not expecting any particles.
        expected_results = []

        # Try to get one particle and verify we didn't get any.
        result = parser.get_records(1)
        self.assertEqual(result, expected_results)

        in_file.close()
        self.assertEqual(self.exception_callback_value, [])

    def test_rec_ct_no_records(self):
        """
        Read a Recovered CT data file that has no CT records.
        Verify that no particles are generated.
        """
        in_file = open(os.path.join(RESOURCE_PATH,
                                    'SBE37-IM_20100000_2010_00_00.hex'), 'r')
        parser = CtdmoGhqrRecoveredCtParser(self.config_rec_ct, in_file, self.exception_callback)

        # Not expecting any particles.
        expected_results = []

        # Try to get one particle and verify we didn't get any.
        result = parser.get_records(1)
        self.assertEqual(result, expected_results)

        in_file.close()
        self.assertEqual(self.exception_callback_value, [])

    def test_rec_ct_simple(self):
        """
        Read Recovered CT data from the file and pull out data particles
        one at a time. Verify that the results are those we expected.
        """

        with open(os.path.join(RESOURCE_PATH, 'SBE37-IM_20110101_2011_01_01.hex'), 'r') as in_file:
            parser = CtdmoGhqrRecoveredCtParser(self.config_rec_ct, in_file, self.exception_callback)

            particles = parser.get_records(3)

            self.assertEqual(len(particles), 3)

            self.assert_particles(particles, 'SBE37-IM_20110101_2011_01_01.yml', RESOURCE_PATH)

            self.assertEqual(self.exception_callback_value, [])

    def test_ct_real(self):
        """
        Test with a real CT file rather than a generated one
        """
        with open(os.path.join(RESOURCE_PATH, 'SBE37-IM_03710261_2013_07_25.hex'), 'r') as in_file:
            parser = CtdmoGhqrRecoveredCtParser(self.config_rec_ct, in_file, self.exception_callback)

            particles = parser.get_records(482)

            self.assertEqual(len(particles), 482)

            self.assertEqual(self.exception_callback_value, [])<|MERGE_RESOLUTION|>--- conflicted
+++ resolved
@@ -48,12 +48,8 @@
     CtdmoGhqrSioRecoveredCoAndCtParser, \
     CtdmoGhqrRecoveredCtParser, \
     CtdmoGhqrSioTelemeteredParser, \
-<<<<<<< HEAD
     INDUCTIVE_ID_KEY, \
     DataParticleType
-=======
-    INDUCTIVE_ID_KEY, CtdmoGhqrRecoveredHostInstrumentDataParticle, DataParticleType
->>>>>>> f638b70d
 
 from mi.dataset.dataset_parser import DataSetDriverConfigKeys
 from mi.core.exceptions import DatasetParserException, UnexpectedDataException
@@ -61,7 +57,6 @@
 
 @attr('UNIT', group='mi')
 class CtdmoGhqrSioParserUnitTestCase(ParserUnitTestCase):
-
 
     def setUp(self):
         ParserUnitTestCase.setUp(self)
@@ -185,23 +180,15 @@
         with open(os.path.join(RESOURCE_PATH, 'CTD02100.DAT'), 'rb') as in_file:
             parser = CtdmoGhqrSioRecoveredCoAndCtParser(self.config_rec_co, in_file, self.exception_callback)
 
-<<<<<<< HEAD
             number_expected_co_results = 250
             number_expected_ct_results = 1
             particle_co = []
             particle_ct = []
-=======
-            number_expected_CO_results = 250
-            number_expected_CT_results = 1
-            particle_CO=[]
-            particle_CT = []
->>>>>>> f638b70d
 
             # In a single read, get all particles in this file.
             result = parser.get_records(500)
 
             for particle in result:
-<<<<<<< HEAD
                 if particle._data_particle_type == DataParticleType.REC_CO_PARTICLE:
                     particle_co.append(particle)
                 if particle._data_particle_type == DataParticleType.REC_CT_HOST_PARTICLE:
@@ -210,23 +197,6 @@
             self.assertEqual(len(particle_co), number_expected_co_results)
             self.assertEqual(len(particle_ct), number_expected_ct_results)
             self.assert_particles(particle_co, 'CTD02100.yml', RESOURCE_PATH)
-            self.assert_particles(particle_ct, 'CTD02100_CT.yml', RESOURCE_PATH)
-=======
-                if (particle._data_particle_type == DataParticleType.REC_CO_PARTICLE):
-                    particle_CO.append(particle)
-
-                if (particle._data_particle_type == DataParticleType.REC_CT_HOST_PARTICLE):
-                    particle_CT.append(particle)
-
-            self.assertEqual(len(particle_CO), number_expected_CO_results)
-
-            self.assertEqual(len(particle_CT), number_expected_CT_results)
-
-            self.assert_particles(particle_CO, 'CTD02100.yml', RESOURCE_PATH)
-
-            self.assert_particles(particle_CT, 'CTD02100_CT.yml', RESOURCE_PATH)
-
->>>>>>> f638b70d
             self.assertEqual(self.exception_callback_value, [])
 
     def test_rec_co_get_many(self):
@@ -237,7 +207,6 @@
         """
         with open(os.path.join(RESOURCE_PATH, 'CTD02002.DAT'), 'rb') as in_file:
             parser = CtdmoGhqrSioRecoveredCoAndCtParser(self.config_rec_co, in_file, self.exception_callback)
-<<<<<<< HEAD
 
             particle_co = []
             particle2_co = []
@@ -253,27 +222,6 @@
             self.assert_particles(particle2_co, 'CTD02002.yml', RESOURCE_PATH)
             self.assertEqual(self.exception_callback_value, [])
 
-=======
-
-            particle_CO=[]
-            particle2_CO=[]
-
-            result = parser.get_records(99)
-
-            for particle in result:
-                if (particle._data_particle_type == DataParticleType.REC_CO_PARTICLE):
-                    particle_CO.append(particle)
-                    particle2_CO.append(particle)
-
-            particle_CO.extend(particle2_CO)
-
-            self.assertEqual(len(particle2_CO), 10)
-
-            self.assert_particles(particle2_CO, 'CTD02002.yml', RESOURCE_PATH)
-
-            self.assertEqual(self.exception_callback_value, [])
-
->>>>>>> f638b70d
     def test_rec_co_and_ct_long_stream(self):
         """
         Read test data and pull out all particles from a file at once.
@@ -283,23 +231,15 @@
         with open(os.path.join(RESOURCE_PATH, 'CTD02004.DAT'), 'rb') as in_file:
             parser = CtdmoGhqrSioRecoveredCoAndCtParser(self.config_rec_co, in_file, self.exception_callback)
 
-<<<<<<< HEAD
             number_expected_co_results = 19
             number_expected_ct_results = 2
             particle_co = []
             particle_ct = []
-=======
-            number_expected_CO_results = 19
-            number_expected_CT_results = 2
-            particle_CO=[]
-            particle_CT =[]
->>>>>>> f638b70d
 
             # In a single read, get all particles in this file.
             result = parser.get_records(99)
 
             for particle in result:
-<<<<<<< HEAD
                 if particle._data_particle_type == DataParticleType.REC_CO_PARTICLE:
                     particle_co.append(particle)
                 if particle._data_particle_type == DataParticleType.REC_CT_HOST_PARTICLE:
@@ -314,26 +254,6 @@
             self.assertEqual(len(particles2), 0)
             self.assert_particles(particle_co, 'CTD02004.yml', RESOURCE_PATH)
             self.assert_particles(particle_ct, 'CTD02004_CT.yml', RESOURCE_PATH)
-=======
-                if (particle._data_particle_type == DataParticleType.REC_CO_PARTICLE):
-                    particle_CO.append(particle)
-
-                if (particle._data_particle_type == DataParticleType.REC_CT_HOST_PARTICLE):
-                    particle_CT.append(particle)
-
-            self.assertEqual(len(particle_CO), number_expected_CO_results)
-
-            self.assertEqual(len(particle_CT), number_expected_CT_results)
-
-            # there should be no more particles in the file, ensure no more are returned
-            particles2 = parser.get_records(99)
-            self.assertEqual(len(particles2), 0)
-
-            self.assert_particles(particle_CO, 'CTD02004.yml', RESOURCE_PATH)
-
-            self.assert_particles(particle_CT, 'CTD02004_CT.yml', RESOURCE_PATH)
-
->>>>>>> f638b70d
             self.assertEqual(self.exception_callback_value, [])
 
     def test_rec_co_no_records(self):
@@ -344,7 +264,6 @@
         with open (os.path.join(RESOURCE_PATH, 'CTD02000.DAT'), 'rb') as in_file:
             parser = CtdmoGhqrSioRecoveredCoAndCtParser(self.config_rec_co, in_file, self.exception_callback)
 
-<<<<<<< HEAD
             # Try to get particles and verify we didn't get any CO records.
             result = parser.get_records(99)
 
@@ -353,19 +272,6 @@
 
             self.assertEqual(self.exception_callback_value, [])
 
-=======
-            # Not expecting any particles.
-            expected_results = []
-
-            # Try to get particles and verify we didn't get any CO records.
-            result = parser.get_records(99)
-
-            for particle in result:
-                self.assertNotEqual(particle._data_particle_type, DataParticleType.REC_CO_PARTICLE)
-
-            self.assertEqual(self.exception_callback_value, [])
-
->>>>>>> f638b70d
     def test_rec_co_and_ct_simple(self):
         """
         Read Recovered CO and CT data from the file and pull out data particles
@@ -375,23 +281,15 @@
 
             parser = CtdmoGhqrSioRecoveredCoAndCtParser(self.config_rec_co, in_file, self.exception_callback)
 
-<<<<<<< HEAD
             number_expected_co_results = 6
             number_expected_ct_results = 1
             particle_co = []
             particle_ct = []
-=======
-            number_expected_CO_results = 6
-            number_expected_CT_results = 1
-            particle_CO = []
-            particle_CT = []
->>>>>>> f638b70d
 
             # In a single read, get all particles in this file.
             result = parser.get_records(99)
 
             for particle in result:
-<<<<<<< HEAD
                 if particle._data_particle_type == DataParticleType.REC_CO_PARTICLE:
                     particle_co.append(particle)
                 if particle._data_particle_type == DataParticleType.REC_CT_HOST_PARTICLE:
@@ -403,24 +301,6 @@
             self.assert_particles(particle_ct, 'CTD02001_CT.yml', RESOURCE_PATH)
             self.assertEqual(self.exception_callback_value, [])
 
-=======
-                if (particle._data_particle_type == DataParticleType.REC_CO_PARTICLE):
-                    particle_CO.append(particle)
-
-                if (particle._data_particle_type == DataParticleType.REC_CT_HOST_PARTICLE):
-                    particle_CT.append(particle)
-
-            self.assertEqual(len(particle_CO), number_expected_CO_results)
-
-            self.assertEqual(len(particle_CT), number_expected_CT_results)
-
-            self.assert_particles(particle_CO, 'CTD02001.yml', RESOURCE_PATH)
-
-            self.assert_particles(particle_CT, 'CTD02001_CT.yml', RESOURCE_PATH)
-
-            self.assertEqual(self.exception_callback_value, [])
-
->>>>>>> f638b70d
     def test_co_and_ct_real(self):
         """
         Test with a real rather than generated CO and CT file
@@ -431,24 +311,8 @@
                 self.config_rec_co, in_file, self.exception_callback)
 
             result = parser.get_records(24*9+50)
-<<<<<<< HEAD
             particles_co = []
             particles_ct = []
-=======
-
-            particles_CO = []
-            particles_CT = []
-
-            for particle in result:
-                if (particle._data_particle_type == DataParticleType.REC_CO_PARTICLE):
-                    particles_CO.append(particle)
-
-                if (particle._data_particle_type == DataParticleType.REC_CT_HOST_PARTICLE):
-                    particles_CT.append(particle)
-
-            self.assertEqual(len(particles_CO), 12)
-            self.assertEqual(len(particles_CT), 24*9)
->>>>>>> f638b70d
 
             for particle in result:
                 if particle._data_particle_type == DataParticleType.REC_CO_PARTICLE:
